"""This module implements a Graph-based Retrieval-Augmented Generation (GraphRAG) system."""

from dataclasses import dataclass, field
from typing import Any, Dict, Generic, List, Optional, Tuple, Union

from fast_graphrag._llm import BaseLLMService, format_and_send_prompt
from fast_graphrag._llm._base import BaseEmbeddingService
from fast_graphrag._policies._base import BaseEdgeUpsertPolicy, BaseGraphUpsertPolicy, BaseNodeUpsertPolicy
from fast_graphrag._prompt import PROMPTS
from fast_graphrag._services._chunk_extraction import BaseChunkingService
from fast_graphrag._services._information_extraction import BaseInformationExtractionService
from fast_graphrag._services._state_manager import BaseStateManagerService
from fast_graphrag._storage._base import BaseGraphStorage, BaseIndexedKeyValueStorage, BaseVectorStorage
from fast_graphrag._types import GTChunk, GTEdge, GTEmbedding, GTHash, GTId, GTNode, TContext, TDocument, TQueryResponse
from fast_graphrag._utils import TOKEN_TO_CHAR_RATIO, get_event_loop, logger


@dataclass
class InsertParam:
    pass


@dataclass
class QueryParam:
    with_references: bool = False
    only_context: bool = False
    entities_max_tokens: int = 4000
    relationships_max_tokens: int = 3000
    chunks_max_tokens: int = 9000


@dataclass
class BaseGraphRAG(Generic[GTEmbedding, GTHash, GTChunk, GTNode, GTEdge, GTId]):
    """A class representing a Graph-based Retrieval-Augmented Generation system."""

    working_dir: str = field()
    domain: str = field()
    example_queries: str = field()
    entity_types: List[str] = field()
    n_checkpoints: int = field(default=0)

    llm_service: BaseLLMService = field(init=False, default_factory=lambda: BaseLLMService())
    chunking_service: BaseChunkingService[GTChunk] = field(init=False, default_factory=lambda: BaseChunkingService())
    information_extraction_service: BaseInformationExtractionService[GTChunk, GTNode, GTEdge, GTId] = field(
        init=False,
        default_factory=lambda: BaseInformationExtractionService(
            graph_upsert=BaseGraphUpsertPolicy(
                config=None,
                nodes_upsert_cls=BaseNodeUpsertPolicy,
                edges_upsert_cls=BaseEdgeUpsertPolicy,
            )
        ),
    )
    state_manager: BaseStateManagerService[GTNode, GTEdge, GTHash, GTChunk, GTId, GTEmbedding] = field(
        init=False,
        default_factory=lambda: BaseStateManagerService(
            workspace=None,
            graph_storage=BaseGraphStorage[GTNode, GTEdge, GTId](config=None),
            entity_storage=BaseVectorStorage[GTId, GTEmbedding](config=None),
            chunk_storage=BaseIndexedKeyValueStorage[GTHash, GTChunk](config=None),
            embedding_service=BaseEmbeddingService(),
            node_upsert_policy=BaseNodeUpsertPolicy(config=None),
            edge_upsert_policy=BaseEdgeUpsertPolicy(config=None),
        ),
    )

    def insert(
        self,
        content: Union[str, List[str]],
        metadata: Union[List[Optional[Dict[str, Any]]], Optional[Dict[str, Any]]] = None,
        params: Optional[InsertParam] = None,
<<<<<<< HEAD
        show_progress: bool = False,
=======
        show_progress: bool = True,
>>>>>>> 06f92b37
    ) -> Tuple[int, int, int]:
        return get_event_loop().run_until_complete(self.async_insert(content, metadata, params, show_progress))

    async def async_insert(
        self,
        content: Union[str, List[str]],
        metadata: Union[List[Optional[Dict[str, Any]]], Optional[Dict[str, Any]]] = None,
        params: Optional[InsertParam] = None,
<<<<<<< HEAD
        show_progress: bool = False,
=======
        show_progress: bool = True,
>>>>>>> 06f92b37
    ) -> Tuple[int, int, int]:
        """Insert a new memory or memories into the graph.

        Args:
            content (str | list[str]): The data to be inserted. Can be a single string or a list of strings.
            metadata (dict, optional): Additional metadata associated with the data. Defaults to None.
            params (InsertParam, optional): Additional parameters for the insertion. Defaults to None.
<<<<<<< HEAD
            show_progress (bool, optional): Whether to show a progress bar. Defaults to False.
=======
            show_progress (bool, optional): Whether to show the progress bar. Defaults to True.
>>>>>>> 06f92b37
        """
        if params is None:
            params = InsertParam()

        if isinstance(content, str):
            content = [content]
        if isinstance(metadata, dict):
            metadata = [metadata]

        if metadata is None or isinstance(metadata, dict):
            data = (TDocument(data=c, metadata=metadata or {}) for c in content)
        else:
            data = (TDocument(data=c, metadata=m or {}) for c, m in zip(content, metadata))

        await self.state_manager.insert_start()
        try:
            # Chunk the data
            chunked_documents = await self.chunking_service.extract(data=data)

            # Filter the chunks checking for duplicates
            new_chunks_per_data = await self.state_manager.filter_new_chunks(chunks_per_data=chunked_documents)

            # Extract entities and relationships from the new chunks only
            subgraphs = self.information_extraction_service.extract(
                llm=self.llm_service,
                documents=new_chunks_per_data,
                prompt_kwargs={
                    "domain": self.domain,
                    "example_queries": self.example_queries,
                    "entity_types": ",".join(self.entity_types),
                },
                entity_types=self.entity_types,
            )
            if len(subgraphs) == 0:
                logger.info("No new entities or relationships extracted from the data.")

            # Update the graph with the new entities, relationships, and chunks
            await self.state_manager.upsert(
                llm=self.llm_service, subgraphs=subgraphs, documents=new_chunks_per_data, show_progress=show_progress
            )

            # Return the total number of entities, relationships, and chunks
            return (
                await self.state_manager.get_num_entities(),
                await self.state_manager.get_num_relations(),
                await self.state_manager.get_num_chunks(),
            )
        except Exception as e:
            logger.error(f"Error during insertion: {e}")
            raise e
        finally:
            await self.state_manager.insert_done()

    def query(self, query: str, params: Optional[QueryParam] = None) -> TQueryResponse[GTNode, GTEdge, GTHash, GTChunk]:
        async def _query() -> TQueryResponse[GTNode, GTEdge, GTHash, GTChunk]:
            try:
                await self.state_manager.query_start()
                answer = await self.async_query(query, params)
                return answer
            except Exception as e:
                logger.error(f"Error during query: {e}")
                raise e
            finally:
                await self.state_manager.query_done()

        return get_event_loop().run_until_complete(_query())

    async def async_query(
        self, query: str, params: Optional[QueryParam] = None
    ) -> TQueryResponse[GTNode, GTEdge, GTHash, GTChunk]:
        """Query the graph with a given input.

        Args:
            query (str): The query string to search for in the graph.
            params (QueryParam, optional): Additional parameters for the query. Defaults to None.

        Returns:
            TQueryResponse: The result of the query (response + context).
        """
        if params is None:
            params = QueryParam()

        # Extract entities from query
        extracted_entities = await self.information_extraction_service.extract_entities_from_query(
            llm=self.llm_service, query=query, prompt_kwargs={}
        )

        # Retrieve relevant state
        relevant_state = await self.state_manager.get_context(query=query, entities=extracted_entities)
        if relevant_state is None:
            return TQueryResponse[GTNode, GTEdge, GTHash, GTChunk](
                response=PROMPTS["fail_response"], context=TContext([], [], [])
            )

        # Ask LLM
        if params.only_context:
            llm_response = ""
        else:
            llm_response, _ = await format_and_send_prompt(
                prompt_key="generate_response_query_with_references"
                if params.with_references
                else "generate_response_query_no_references",
                llm=self.llm_service,
                format_kwargs={
                    "query": query,
                    "context": relevant_state.to_str(
                        {
                            "entities": params.entities_max_tokens * TOKEN_TO_CHAR_RATIO,
                            "relationships": params.relationships_max_tokens * TOKEN_TO_CHAR_RATIO,
                            "chunks": params.chunks_max_tokens * TOKEN_TO_CHAR_RATIO,
                        }
                    ),
                },
                response_model=str,
            )

        return TQueryResponse[GTNode, GTEdge, GTHash, GTChunk](response=llm_response, context=relevant_state)<|MERGE_RESOLUTION|>--- conflicted
+++ resolved
@@ -69,11 +69,7 @@
         content: Union[str, List[str]],
         metadata: Union[List[Optional[Dict[str, Any]]], Optional[Dict[str, Any]]] = None,
         params: Optional[InsertParam] = None,
-<<<<<<< HEAD
-        show_progress: bool = False,
-=======
-        show_progress: bool = True,
->>>>>>> 06f92b37
+        show_progress: bool = True
     ) -> Tuple[int, int, int]:
         return get_event_loop().run_until_complete(self.async_insert(content, metadata, params, show_progress))
 
@@ -82,11 +78,7 @@
         content: Union[str, List[str]],
         metadata: Union[List[Optional[Dict[str, Any]]], Optional[Dict[str, Any]]] = None,
         params: Optional[InsertParam] = None,
-<<<<<<< HEAD
-        show_progress: bool = False,
-=======
-        show_progress: bool = True,
->>>>>>> 06f92b37
+        show_progress: bool = True
     ) -> Tuple[int, int, int]:
         """Insert a new memory or memories into the graph.
 
@@ -94,11 +86,7 @@
             content (str | list[str]): The data to be inserted. Can be a single string or a list of strings.
             metadata (dict, optional): Additional metadata associated with the data. Defaults to None.
             params (InsertParam, optional): Additional parameters for the insertion. Defaults to None.
-<<<<<<< HEAD
-            show_progress (bool, optional): Whether to show a progress bar. Defaults to False.
-=======
             show_progress (bool, optional): Whether to show the progress bar. Defaults to True.
->>>>>>> 06f92b37
         """
         if params is None:
             params = InsertParam()
